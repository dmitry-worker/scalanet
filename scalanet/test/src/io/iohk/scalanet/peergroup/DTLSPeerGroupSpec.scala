--- conflicted
+++ resolved
@@ -34,11 +34,6 @@
   it should "report an error for a handshake failure -- server receives" in
     withTwoDTLSPeerGroups[String](duffKeyConfig) { (alice, bob) =>
       val handshakeF = bob.server().collectHandshakeFailure.headL.runToFuture
-<<<<<<< HEAD
-
-      alice.client(bob.processAddress).evaluated.sendMessage("hello, bob").runToFuture
-=======
->>>>>>> 2a80984b
 
       alice.client(bob.processAddress).evaluated.sendMessage("hello, bob").runToFuture
       bob.server().connect()

package io.iohk.scalanet.peergroup

import io.iohk.scalanet.NetUtils._
import io.iohk.scalanet.peergroup.SimplePeerGroup.ControlMessage
import org.scalatest.FlatSpec
import org.scalatest.Matchers._
import org.scalatest.concurrent.ScalaFutures._
import monix.execution.Scheduler.Implicits.global
import org.scalatest.concurrent.ScalaFutures
import io.iohk.decco.auto._
import io.iohk.decco.BufferInstantiator.global.HeapByteBuffer

import scala.concurrent.Future
import scala.concurrent.duration._
import io.iohk.scalanet.TaskValues._
import io.iohk.scalanet.peergroup.PeerGroup.ServerEvent._

import scala.util.Random

class SimplePeerGroupSpec extends FlatSpec {

  implicit val patienceConfig = ScalaFutures.PatienceConfig(timeout = 5 second)

  behavior of "SimplePeerGroup"

  it should "send a message to itself" in withASimplePeerGroup("Alice") { alice =>
    val message = Random.alphanumeric.take(1044).mkString
    val aliceReceived = alice.server().collectChannelCreated.mergeMap(_.in).headL.runToFuture
    val aliceClient: Channel[String, String] = alice.client(alice.processAddress).evaluated
<<<<<<< HEAD
=======

    alice.server().collectChannelCreated.foreach(_.in.connect())
    alice.server().connect()
>>>>>>> 2a80984b
    aliceClient.sendMessage(message).runToFuture
    aliceReceived.futureValue shouldBe message
  }

  it should "send and receive a message to another peer of SimplePeerGroup" in withTwoSimplePeerGroups(
    List.empty[String],
    "Alice",
    "Bob"
  ) { (alice, bob) =>
    val alicesMessage = "hi bob, from alice"
    val bobsMessage = "hi alice, from bob"

    val bobReceived = bob.server().collectChannelCreated.mergeMap(_.in).headL.runToFuture
    bob.server().collectChannelCreated.foreach(channel => channel.sendMessage(bobsMessage).evaluated)

    val aliceClient = alice.client(bob.processAddress).evaluated

    val aliceReceived = aliceClient.in.filter(msg => msg == bobsMessage).headL.runToFuture
    aliceClient.sendMessage(alicesMessage).evaluated

    aliceClient.in.connect()
    bob.server().collectChannelCreated.foreach(_.in.connect())
    bob.server().connect()

    bobReceived.futureValue shouldBe alicesMessage
    aliceReceived.futureValue shouldBe bobsMessage
  }

  it should "send a message to another peer's multicast address" in withTwoSimplePeerGroups(
    List("news", "sports"),
    "Alice",
    "Bob"
  ) { (alice, bob) =>
    val bobsMessage = "HI Alice"
    val alicesMessage = "HI Bob"

    val bobReceived = bob.server().collectChannelCreated.mergeMap(_.in).headL.runToFuture
    bob.server().collectChannelCreated.foreach(channel => channel.sendMessage(bobsMessage).evaluated)

<<<<<<< HEAD
    val aliceClient = alice.client(bob.processAddress).evaluated

    val aliceReceived = aliceClient.in.filter(msg => msg == bobsMessage).headL.runToFuture
    aliceClient.sendMessage(alicesMessage).evaluated

    bobReceived.futureValue shouldBe alicesMessage
    aliceReceived.futureValue shouldBe bobsMessage

=======
>>>>>>> 2a80984b
    val messageNews = "Latest News"

    val bobReceivedNews = bob
      .server()
      .collectChannelCreated
      .mergeMap { channel =>
        channel.in.filter(msg => msg == messageNews)
      }
      .headL
      .runToFuture

    val sportUpdates = "Sports Updates"

    val bobSportsUpdate = bob
      .server()
      .collectChannelCreated
      .mergeMap { channel =>
        channel.in.filter(msg => msg == sportUpdates)
      }
      .headL
      .runToFuture

    val aliceClient = alice.client(bob.processAddress).evaluated
    val aliceClientNews = alice.client("news").evaluated
    val aliceClientSports = alice.client("sports").evaluated

    val aliceReceived = aliceClient.in.filter(msg => msg == bobsMessage).headL.runToFuture

    aliceClient.in.connect()
    bob.server().collectChannelCreated.foreach(_.in.connect())
    bob.server().connect()

    aliceClient.sendMessage(alicesMessage).evaluated
    bobReceived.futureValue shouldBe alicesMessage
    aliceReceived.futureValue shouldBe bobsMessage

    aliceClientNews.sendMessage(messageNews).evaluated
    bobReceivedNews.futureValue shouldBe messageNews

    aliceClientSports.sendMessage(sportUpdates).evaluated
    bobSportsUpdate.futureValue shouldBe sportUpdates

  }

  it should "send a message to 2 peers sharing a multicast address" in
    withThreeSimplePeerGroups(
      List("news", "sports"),
      "Alice",
      "Bob",
      "Charlie"
    ) { (alice, bob, charlie) =>
      val bobsMessage = "HI Alice"
      val alicesMessage = "HI Bob"

      val bobReceived = bob.server().collectChannelCreated.mergeMap(_.in).headL.runToFuture
      bob.server().collectChannelCreated.foreach(channel => channel.sendMessage(bobsMessage).evaluated)
      val aliceClient = alice.client(bob.processAddress).evaluated
<<<<<<< HEAD

      val aliceReceived = aliceClient.in.filter(msg => msg == bobsMessage).headL.runToFuture
      aliceClient.sendMessage(alicesMessage).evaluated

      bobReceived.futureValue shouldBe alicesMessage
      aliceReceived.futureValue shouldBe bobsMessage
=======
      val aliceReceived = aliceClient.in.filter(msg => msg == bobsMessage).headL.runToFuture
>>>>>>> 2a80984b

      val messageNews = "Latest News"
      val aliceClientNews = alice.client("news").evaluated

      val bobReceivedNews = bob
        .server()
        .collectChannelCreated
        .mergeMap { channel =>
          channel.in.filter(msg => msg == messageNews)
        }
        .headL
        .runToFuture

      val charlieReceivedNews = charlie
        .server()
        .collectChannelCreated
        .mergeMap { channel =>
          channel.in.filter(msg => msg == messageNews)
        }
        .headL
        .runToFuture
<<<<<<< HEAD

      val aliceClientNews = alice.client("news").evaluated
=======
>>>>>>> 2a80984b

      val aliceSportsClient = alice.client("sports").evaluated

      val sportUpdates = "Sports Updates"

      val bobSportsUpdate = bob
        .server()
        .collectChannelCreated
        .mergeMap { channel =>
          channel.in.filter(msg => msg == sportUpdates)
        }
        .headL
        .runToFuture

      val charlieSportsUpdate = charlie
        .server()
        .collectChannelCreated
        .mergeMap { channel =>
          channel.in.filter(msg => msg == sportUpdates)
        }
        .headL
        .runToFuture

      aliceClient.in.connect()
      bob.server().collectChannelCreated.foreach(_.in.connect())
      bob.server().connect()
      charlie.server().collectChannelCreated.foreach(_.in.connect())
      charlie.server().connect()

      aliceClient.sendMessage(alicesMessage).evaluated
      aliceReceived.futureValue shouldBe bobsMessage
      bobReceived.futureValue shouldBe alicesMessage

      aliceClientNews.sendMessage(messageNews).evaluated
      bobReceivedNews.futureValue shouldBe messageNews
      charlieReceivedNews.futureValue shouldBe messageNews

      aliceSportsClient.sendMessage(sportUpdates).evaluated
      bobSportsUpdate.futureValue shouldBe sportUpdates
      charlieSportsUpdate.futureValue shouldBe sportUpdates

    }

  private def withASimplePeerGroup(
      a: String
  )(testCode: SimplePeerGroup[String, InetMultiAddress, String] => Any): Unit = {
    withSimplePeerGroups(a, List.empty[String])(groups => testCode(groups(0)))
  }

  private def withTwoSimplePeerGroups(
      multiCastAddresses: List[String],
      a: String,
      b: String
  )(
      testCode: (
          SimplePeerGroup[String, InetMultiAddress, String],
          SimplePeerGroup[String, InetMultiAddress, String]
      ) => Any
  ): Unit = {

    withSimplePeerGroups(a, multiCastAddresses, b)(groups => testCode(groups(0), groups(1)))
  }

  private def withThreeSimplePeerGroups(
      multiCastAddresses: List[String],
      a: String,
      b: String,
      c: String
  )(
      testCode: (
          SimplePeerGroup[String, InetMultiAddress, String],
          SimplePeerGroup[String, InetMultiAddress, String],
          SimplePeerGroup[String, InetMultiAddress, String]
      ) => Any
  ): Unit = {

    withSimplePeerGroups(a, multiCastAddresses, b, c)(
      groups => testCode(groups(0), groups(1), groups(2))
    )
  }

  type UnderlyingMessage = Either[ControlMessage[String, InetMultiAddress], String]

  private def withSimplePeerGroups(
      bootstrapAddress: String,
      multiCastAddresses: List[String],
      addresses: String*
  )(
      testCode: Seq[SimplePeerGroup[String, InetMultiAddress, String]] => Any
  ): Unit = {

    val bootStrapTerminalGroup = randomUDPPeerGroup[UnderlyingMessage]

    val bootstrap = new SimplePeerGroup(
      SimplePeerGroup.Config(bootstrapAddress, List.empty[String], Map.empty[String, InetMultiAddress]),
      bootStrapTerminalGroup
    )
    bootstrap.initialize().runToFuture.futureValue

    val otherPeerGroups = addresses
      .map(
        address =>
          new SimplePeerGroup(
            SimplePeerGroup.Config(
              address,
              multiCastAddresses,
              Map(bootstrapAddress -> bootStrapTerminalGroup.processAddress)
            ),
            randomUDPPeerGroup[UnderlyingMessage]
          )
      )
      .toList

    val futures: Seq[Future[Unit]] = otherPeerGroups.map(pg => pg.initialize().runToFuture)
    Future.sequence(futures).futureValue

    val peerGroups = bootstrap :: otherPeerGroups

    try {
      testCode(peerGroups)
    } finally {
      peerGroups.foreach(_.shutdown())
    }
  }
}<|MERGE_RESOLUTION|>--- conflicted
+++ resolved
@@ -27,12 +27,9 @@
     val message = Random.alphanumeric.take(1044).mkString
     val aliceReceived = alice.server().collectChannelCreated.mergeMap(_.in).headL.runToFuture
     val aliceClient: Channel[String, String] = alice.client(alice.processAddress).evaluated
-<<<<<<< HEAD
-=======
 
     alice.server().collectChannelCreated.foreach(_.in.connect())
     alice.server().connect()
->>>>>>> 2a80984b
     aliceClient.sendMessage(message).runToFuture
     aliceReceived.futureValue shouldBe message
   }
@@ -72,17 +69,6 @@
     val bobReceived = bob.server().collectChannelCreated.mergeMap(_.in).headL.runToFuture
     bob.server().collectChannelCreated.foreach(channel => channel.sendMessage(bobsMessage).evaluated)
 
-<<<<<<< HEAD
-    val aliceClient = alice.client(bob.processAddress).evaluated
-
-    val aliceReceived = aliceClient.in.filter(msg => msg == bobsMessage).headL.runToFuture
-    aliceClient.sendMessage(alicesMessage).evaluated
-
-    bobReceived.futureValue shouldBe alicesMessage
-    aliceReceived.futureValue shouldBe bobsMessage
-
-=======
->>>>>>> 2a80984b
     val messageNews = "Latest News"
 
     val bobReceivedNews = bob
@@ -140,16 +126,7 @@
       val bobReceived = bob.server().collectChannelCreated.mergeMap(_.in).headL.runToFuture
       bob.server().collectChannelCreated.foreach(channel => channel.sendMessage(bobsMessage).evaluated)
       val aliceClient = alice.client(bob.processAddress).evaluated
-<<<<<<< HEAD
-
       val aliceReceived = aliceClient.in.filter(msg => msg == bobsMessage).headL.runToFuture
-      aliceClient.sendMessage(alicesMessage).evaluated
-
-      bobReceived.futureValue shouldBe alicesMessage
-      aliceReceived.futureValue shouldBe bobsMessage
-=======
-      val aliceReceived = aliceClient.in.filter(msg => msg == bobsMessage).headL.runToFuture
->>>>>>> 2a80984b
 
       val messageNews = "Latest News"
       val aliceClientNews = alice.client("news").evaluated
@@ -171,11 +148,6 @@
         }
         .headL
         .runToFuture
-<<<<<<< HEAD
-
-      val aliceClientNews = alice.client("news").evaluated
-=======
->>>>>>> 2a80984b
 
       val aliceSportsClient = alice.client("sports").evaluated
 

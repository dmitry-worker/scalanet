package io.iohk.scalanet.peergroup

import java.nio.ByteBuffer
import java.security.{KeyStore, PrivateKey}
import java.security.cert.{Certificate, CertificateFactory}

import io.iohk.decco.auto._
import io.iohk.scalanet.NetUtils
import io.iohk.scalanet.NetUtils._
import io.iohk.scalanet.TaskValues._
import monix.execution.Scheduler.Implicits.global
import org.scalatest.Matchers._
import org.scalatest.concurrent.ScalaFutures
import org.scalatest.concurrent.ScalaFutures._
import org.scalatest.{BeforeAndAfterAll, FlatSpec}
import io.iohk.scalanet.peergroup.TLSPeerGroup._
import io.iohk.decco.BufferInstantiator.global.HeapByteBuffer
import io.iohk.decco.{BufferInstantiator, Codec}

import scala.concurrent.{Await, Future}
import scala.concurrent.duration._
import scala.util.Random
import TLSPeerGroupSpec._
<<<<<<< HEAD
import io.iohk.scalanet.peergroup.PeerGroup.{ChannelBrokenException, ChannelSetupException}
import io.netty.handler.ssl.util.SelfSignedCertificate
import monix.execution.CancelableFuture
import org.scalatest.RecoverMethods.recoverToExceptionIf
=======
import io.iohk.scalanet.codec.{FramingCodec, StreamCodec}
import io.netty.handler.ssl.util.SelfSignedCertificate
>>>>>>> 7e2a312e

class TLSPeerGroupSpec extends FlatSpec with BeforeAndAfterAll {

  implicit val patienceConfig: ScalaFutures.PatienceConfig = PatienceConfig(5 seconds)
  implicit val codec = new FramingCodec(Codec[String])

  behavior of "TLSPeerGroup"

  // TODO this is a copy/paste version of the test in TCPPeerGroupSpec
  it should "report an error for messaging to an invalid address" in
    withATLSPeerGroup[String](selfSignedCertConfig) { alice =>
      val invalidAddress = InetMultiAddress(NetUtils.aRandomAddress())

      val aliceError = recoverToExceptionIf[ChannelSetupException[InetMultiAddress]] {
        alice.client(invalidAddress).runAsync
      }

      aliceError.futureValue.to shouldBe invalidAddress
    }

  // TODO this is a copy/paste version of the test in TCPPeerGroupSpec
  it should "report an error for messaging on a closed channel -- server closes" in
    withTwoTLSPeerGroups[String](selfSignedCertConfig) { (alice, bob) =>
      val alicesMessage = Random.alphanumeric.take(1024).mkString
      bob.server().foreachL(channel => channel.close().runAsync).runAsync

      val aliceClient = alice.client(bob.processAddress).evaluated
      val aliceError = recoverToExceptionIf[ChannelBrokenException[InetMultiAddress]] {
        aliceClient.sendMessage(alicesMessage).runAsync
      }

      aliceError.futureValue.to shouldBe bob.processAddress
    }

  // TODO this is a copy/paste version of the test in TCPPeerGroupSpec
  it should "report an error for messaging on a closed channel -- client closes" in
    withTwoTLSPeerGroups[String](selfSignedCertConfig) { (alice, bob) =>
      val bobsMessage = Random.alphanumeric.take(1024).mkString
      bob.server().foreachL(channel => channel.sendMessage(bobsMessage).runAsync).runAsync
      val bobChannel: CancelableFuture[Channel[InetMultiAddress, String]] = bob.server().headL.runAsync

      val aliceClient = alice.client(bob.processAddress).evaluated
      aliceClient.close().evaluated
      val bobError = recoverToExceptionIf[ChannelBrokenException[InetMultiAddress]] {
        bobChannel.futureValue.sendMessage(bobsMessage).runAsync
      }

      bobError.futureValue.to shouldBe alice.processAddress
    }

  // TODO this is a copy/paste version of the test in TCPPeerGroupSpec
  it should "send and receive a message" in {
    withTwoTLSPeerGroups[String](selfSignedCertConfig, signedCertConfig) { (alice, bob) =>
      val alicesMessage = Random.alphanumeric.take(1024 * 4).mkString
      val bobsMessage = Random.alphanumeric.take(1024 * 4).mkString

      val bobReceived: Future[String] = bob.server().mergeMap(channel => channel.in).headL.runAsync
      bob.server().foreach(channel => channel.sendMessage(bobsMessage).runAsync)

      val aliceClient = alice.client(bob.processAddress).evaluated
      val aliceReceived = aliceClient.in.headL.runAsync
      aliceClient.sendMessage(alicesMessage).runAsync

      bobReceived.futureValue shouldBe alicesMessage
      aliceReceived.futureValue shouldBe bobsMessage
    }
  }

  // TODO this is a copy/paste version of the test in TCPPeerGroupSpec
  it should "shutdown a TLSPeerGroup properly" in {
    val tlsPeerGroup = randomTLSPeerGroup[String]
    isListening(tlsPeerGroup.config.bindAddress) shouldBe true

    tlsPeerGroup.shutdown().runAsync.futureValue

    isListening(tlsPeerGroup.config.bindAddress) shouldBe false
  }

  // TODO this is a copy/paste version of the test in TCPPeerGroupSpec
  it should "report the same address for two inbound channels" in
    withTwoRandomTLSPeerGroups[String](false) { (alice, bob) =>
      val firstInbound = bob.server().headL.runAsync
      val secondInbound = bob.server().drop(1).headL.runAsync

      alice.client(bob.processAddress).evaluated
      alice.client(bob.processAddress).evaluated

      firstInbound.futureValue.to shouldBe alice.processAddress
      secondInbound.futureValue.to shouldBe alice.processAddress
    }

}

object TLSPeerGroupSpec {

  def signedCertConfig(alias: String): Config = {
    import scala.collection.JavaConverters._
    val fact = CertificateFactory.getInstance("X.509")
    val certChain = fact
      .generateCertificates(DTLSPeerGroupSpec.getClass.getClassLoader.getResourceAsStream(s"${alias}.pem"))
      .asScala
      .toList

    Config(aRandomAddress(), keyAt(alias), certChain, NetUtils.trustedCerts.toList)
  }

  def selfSignedCertConfig(alias: String): Config = {
    val key = keyStore.getKey(alias, "password".toCharArray).asInstanceOf[PrivateKey]
    val certChain = keyStore.getCertificateChain(alias).toList
    val trustStore = List(keyStore.getCertificate("bob"))
    Config(aRandomAddress(), key, certChain, trustStore)
  }

  def withTwoTLSPeerGroups[M](cgens: (String => Config)*)(
      testCode: (TLSPeerGroup[M], TLSPeerGroup[M]) => Any
  )(implicit codec: StreamCodec[M], bufferInstantiator: BufferInstantiator[ByteBuffer]): Unit = cgens.foreach { cgen =>
    val pg1 = tlsPeerGroup[M](cgen("alice"))
    val pg2 = tlsPeerGroup[M](cgen("bob"))
    println(s"Alice is ${pg1.processAddress}")
    println(s"Bob is ${pg2.processAddress}")
    try {
      testCode(pg1, pg2)
    } finally {
      pg1.shutdown()
      pg2.shutdown()
    }
  }

  def withATLSPeerGroup[M](cgens: (String => Config)*)(
      testCode: TLSPeerGroup[M] => Any
  )(implicit codec: Codec[M], bufferInstantiator: BufferInstantiator[ByteBuffer]): Unit = cgens.foreach { cgen =>
    val pg = tlsPeerGroup[M](cgen("alice"))
    try {
      testCode(pg)
    } finally {
      pg.shutdown()
    }
  }

  def tlsPeerGroup[M](
      config: Config
  )(implicit codec: StreamCodec[M], bufferInstantiator: BufferInstantiator[ByteBuffer]): TLSPeerGroup[M] = {
    val pg = new TLSPeerGroup[M](config)
    Await.result(pg.initialize().runAsync, Duration.Inf)
    pg
  }

  val keyStore = {
    val keyStore = KeyStore.getInstance("JKS")
    keyStore.load(null)
    val aliceSc = new SelfSignedCertificate()
    val bobSc = new SelfSignedCertificate()

    keyStore.setCertificateEntry("alice", bobSc.cert())
    keyStore.setKeyEntry("alice", aliceSc.key(), "password".toCharArray, Array(aliceSc.cert()))

    keyStore.setCertificateEntry("bob", aliceSc.cert())
    keyStore.setKeyEntry("bob", bobSc.key(), "password".toCharArray, Array(bobSc.cert()))

    keyStore
  }

  def keyAt(alias: String): PrivateKey = {
    NetUtils.keyStore.getKey(alias, "password".toCharArray).asInstanceOf[PrivateKey]
  }

  def certAt(alias: String): Certificate = {
    NetUtils.keyStore.getCertificate(alias)
  }
}<|MERGE_RESOLUTION|>--- conflicted
+++ resolved
@@ -21,15 +21,12 @@
 import scala.concurrent.duration._
 import scala.util.Random
 import TLSPeerGroupSpec._
-<<<<<<< HEAD
+import io.iohk.scalanet.codec.{FramingCodec, StreamCodec}
 import io.iohk.scalanet.peergroup.PeerGroup.{ChannelBrokenException, ChannelSetupException}
 import io.netty.handler.ssl.util.SelfSignedCertificate
+
 import monix.execution.CancelableFuture
 import org.scalatest.RecoverMethods.recoverToExceptionIf
-=======
-import io.iohk.scalanet.codec.{FramingCodec, StreamCodec}
-import io.netty.handler.ssl.util.SelfSignedCertificate
->>>>>>> 7e2a312e
 
 class TLSPeerGroupSpec extends FlatSpec with BeforeAndAfterAll {
 
@@ -160,7 +157,7 @@
 
   def withATLSPeerGroup[M](cgens: (String => Config)*)(
       testCode: TLSPeerGroup[M] => Any
-  )(implicit codec: Codec[M], bufferInstantiator: BufferInstantiator[ByteBuffer]): Unit = cgens.foreach { cgen =>
+  )(implicit codec: StreamCodec[M], bufferInstantiator: BufferInstantiator[ByteBuffer]): Unit = cgens.foreach { cgen =>
     val pg = tlsPeerGroup[M](cgen("alice"))
     try {
       testCode(pg)

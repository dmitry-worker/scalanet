--- conflicted
+++ resolved
@@ -39,10 +39,7 @@
   it should "report an error for messaging on a closed channel -- server closes" in
     withTwoRandomTCPPeerGroups[String] { (alice, bob) =>
       val alicesMessage = Random.alphanumeric.take(1024).mkString
-<<<<<<< HEAD
-=======
       bob.server().connect()
->>>>>>> 2a80984b
       bob.server().collectChannelCreated.foreachL(channel => channel.close().runToFuture).runToFuture
 
       val aliceClient = alice.client(bob.processAddress).evaluated
@@ -56,10 +53,7 @@
   it should "report an error for messaging on a closed channel -- client closes" in
     withTwoRandomTCPPeerGroups[String] { (alice, bob) =>
       val bobsMessage = Random.alphanumeric.take(1024).mkString
-<<<<<<< HEAD
-=======
 
->>>>>>> 2a80984b
       bob.server().collectChannelCreated.foreachL(channel => channel.sendMessage(bobsMessage).runToFuture).runToFuture
       val bobChannel: CancelableFuture[Channel[InetMultiAddress, String]] =
         bob.server().collectChannelCreated.headL.runToFuture

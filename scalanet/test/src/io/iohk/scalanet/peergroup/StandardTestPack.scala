package io.iohk.scalanet.peergroup

import io.iohk.scalanet.TaskValues._
import io.iohk.scalanet.peergroup.PeerGroup.ChannelSetupException
import io.iohk.scalanet.peergroup.PeerGroup.ServerEvent._
import monix.execution.Scheduler
import org.scalatest.Matchers._
import org.scalatest.RecoverMethods.{recoverToExceptionIf, recoverToSucceededIf}
import org.scalatest.concurrent.ScalaFutures._

import scala.concurrent.Future
import scala.util.Random

object StandardTestPack {

  def messagingTest[A](alice: PeerGroup[A, String], bob: PeerGroup[A, String])(implicit scheduler: Scheduler): Unit = {
    val alicesMessage = Random.alphanumeric.take(1024).mkString
    val bobsMessage = Random.alphanumeric.take(1024).mkString

    bob.server().collectChannelCreated.foreach(channel => channel.sendMessage(bobsMessage).runToFuture)
    val aliceClient = alice.client(bob.processAddress).evaluated
    val aliceReceived = aliceClient.in.headL.runToFuture

    aliceClient.sendMessage(alicesMessage).runToFuture
    val bobReceived: Future[String] =
      bob.server().collectChannelCreated.mergeMap(channel => channel.in).headL.runToFuture
    aliceClient.in.connect()
    bob.server().collectChannelCreated.foreach(_.in.connect())
    bob.server().connect()

    bobReceived.futureValue shouldBe alicesMessage
    aliceReceived.futureValue shouldBe bobsMessage
  }

  def serverMultiplexingTest[A](alice: PeerGroup[A, String], bob: PeerGroup[A, String])(
      implicit scheduler: Scheduler
  ): Unit = {
    val alicesMessage = Random.alphanumeric.take(1024).mkString
    val bobsMessage = Random.alphanumeric.take(1024).mkString
<<<<<<< HEAD

    bob.server().collectChannelCreated.foreach(channel => channel.sendMessage(bobsMessage).runToFuture)
=======
    bob.server().collectChannelCreated.foreach(channel => channel.sendMessage(bobsMessage).runAsync)
>>>>>>> df2c8838

    val aliceClient1 = alice.client(bob.processAddress).evaluated
    val aliceClient2 = alice.client(bob.processAddress).evaluated

<<<<<<< HEAD
    val aliceReceived1 = aliceClient1.in.headL.runToFuture
    val aliceReceived2 = aliceClient2.in.headL.runToFuture
=======
    val aliceReceived1 = aliceClient1.in.headL.runAsync
    val aliceReceived2 = aliceClient2.in.headL.runAsync

    aliceClient1.sendMessage(alicesMessage).runAsync
    aliceClient2.sendMessage(alicesMessage).runAsync
>>>>>>> df2c8838

    aliceClient1.sendMessage(alicesMessage).runToFuture
    aliceClient1.in.connect()
    aliceClient2.in.connect()
    bob.server().collectChannelCreated.foreach(channel => channel.in.connect())
    bob.server().connect()
    aliceReceived1.futureValue shouldBe bobsMessage
    aliceReceived2.futureValue shouldBe bobsMessage

    recoverToSucceededIf[IllegalStateException](aliceReceived2)
  }

  def shouldErrorForMessagingAnInvalidAddress[A](alice: PeerGroup[A, String], invalidAddress: A)(
      implicit scheduler: Scheduler
  ): Unit = {

    val aliceError = recoverToExceptionIf[ChannelSetupException[InetMultiAddress]] {
      alice.client(invalidAddress).runToFuture
    }

    aliceError.futureValue.to shouldBe invalidAddress
  }
}<|MERGE_RESOLUTION|>--- conflicted
+++ resolved
@@ -37,28 +37,17 @@
   ): Unit = {
     val alicesMessage = Random.alphanumeric.take(1024).mkString
     val bobsMessage = Random.alphanumeric.take(1024).mkString
-<<<<<<< HEAD
 
     bob.server().collectChannelCreated.foreach(channel => channel.sendMessage(bobsMessage).runToFuture)
-=======
-    bob.server().collectChannelCreated.foreach(channel => channel.sendMessage(bobsMessage).runAsync)
->>>>>>> df2c8838
 
     val aliceClient1 = alice.client(bob.processAddress).evaluated
     val aliceClient2 = alice.client(bob.processAddress).evaluated
 
-<<<<<<< HEAD
     val aliceReceived1 = aliceClient1.in.headL.runToFuture
     val aliceReceived2 = aliceClient2.in.headL.runToFuture
-=======
-    val aliceReceived1 = aliceClient1.in.headL.runAsync
-    val aliceReceived2 = aliceClient2.in.headL.runAsync
+    aliceClient1.sendMessage(alicesMessage).runToFuture
+    aliceClient2.sendMessage(alicesMessage).runToFuture
 
-    aliceClient1.sendMessage(alicesMessage).runAsync
-    aliceClient2.sendMessage(alicesMessage).runAsync
->>>>>>> df2c8838
-
-    aliceClient1.sendMessage(alicesMessage).runToFuture
     aliceClient1.in.connect()
     aliceClient2.in.connect()
     bob.server().collectChannelCreated.foreach(channel => channel.in.connect())

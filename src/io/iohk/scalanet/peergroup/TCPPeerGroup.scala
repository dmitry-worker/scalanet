--- conflicted
+++ resolved
@@ -3,7 +3,7 @@
 import java.net.InetSocketAddress
 import java.nio.ByteBuffer
 
-import io.iohk.decco.{Codec, PartialCodec}
+import io.iohk.decco.Codec
 import io.iohk.scalanet.messagestream.{MessageStream, MonixMessageStream}
 import io.iohk.scalanet.peergroup.ControlEvent.InitializationError
 import io.iohk.scalanet.peergroup.PeerGroup.{Lift, TerminalPeerGroup}
@@ -25,10 +25,7 @@
     extends TerminalPeerGroup[InetSocketAddress, F]() {
 
   private val nettyDecoder = new NettyDecoder()
-
   private val workerGroup = new NioEventLoopGroup()
-
-  private val subscribers = new Subscribers()
 
   private val clientBootstrap = new Bootstrap()
     .group(workerGroup)
@@ -53,10 +50,11 @@
 
   private val decoderTable = new DecoderTable()
 
-  override def createMessageChannel[MessageType: PartialCodec](): MessageChannel[InetSocketAddress, MessageType, F] = {
-    val partialCodec = PartialCodec[MessageType]
+  override def createMessageChannel[MessageType]()(
+      implicit ev: Codec[MessageType]
+  ): MessageChannel[InetSocketAddress, MessageType, F] = {
     val channel = new MessageChannel(this, decoderTable)
-    decoderTable.decoderWrappers.put(partialCodec.typeCode, channel.handleMessage)
+    decoderTable.decoderWrappers.put(ev.typeCode.id, channel.handleMessage)
     channel
   }
 
@@ -94,25 +92,15 @@
     })
   }
 
-<<<<<<< HEAD
   private val subscribers = new Subscribers[ByteBuffer]()
-=======
-  override val messageStream: MessageStream[ByteBuffer] = new MonixMessageStream(subscribers.monixMessageStream)
->>>>>>> b203a6a4
 
   @Sharable
   private class NettyDecoder extends ChannelInboundHandlerAdapter {
     override def channelRead(ctx: ChannelHandlerContext, msg: Any): Unit = {
-<<<<<<< HEAD
-=======
-      // TODO message stream will need to expose the address.
-//      val remoteAddress = ctx.channel().remoteAddress().asInstanceOf[InetSocketAddress]
->>>>>>> b203a6a4
       val byteBuffer = msg.asInstanceOf[ByteBuf]
       subscribers.notify(byteBuffer.nioBuffer())
     }
   }
-<<<<<<< HEAD
 
   override val messageStream: MessageStream[ByteBuffer] =
     new MonixMessageStream(subscribers.monixMessageStream).map(_.duplicate())
@@ -122,8 +110,6 @@
   messageStream.foreach { b =>
     Codec.decodeFrame(decoderTable.entries, 0, b)
   }
-=======
->>>>>>> b203a6a4
 }
 
 object TCPPeerGroup {

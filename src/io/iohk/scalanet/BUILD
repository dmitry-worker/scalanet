load("//scala:rules.bzl", "scala_library", "scala_test")

scala_library(
    name = "scalanet",
<<<<<<< HEAD
    deps = [
        "//3rdparty/jvm/com/chuusai:shapeless",
        "//3rdparty/jvm/com/typesafe/play:play_json",
        "//3rdparty/jvm/io/monix",
        "//3rdparty/jvm/io/netty:netty_all",
        "//3rdparty/jvm/org/typelevel:cats_core",
        "@decco//src/io/iohk/decco",
    ],
=======
    external = ["io.monix:monix%", "io.netty:netty-all", "org.typelevel:cats-core%"]
>>>>>>> 8017af9c
)

scala_test(
    name = "tests",
<<<<<<< HEAD
    deps = [
        "scalanet",
        "//3rdparty/jvm/com/typesafe/play:play_json",
        "//3rdparty/jvm/io/monix",
        "//3rdparty/jvm/org/mockito:mockito_core",
        "//3rdparty/jvm/org/scalacheck",
        "//3rdparty/jvm/org/scalatest",
        "@decco//src/io/iohk/decco",
    ],
=======
    deps = [ "scalanet" ],
    external = ["org.scalatest:scalatest%"]
>>>>>>> 8017af9c
)<|MERGE_RESOLUTION|>--- conflicted
+++ resolved
@@ -2,34 +2,25 @@
 
 scala_library(
     name = "scalanet",
-<<<<<<< HEAD
-    deps = [
-        "//3rdparty/jvm/com/chuusai:shapeless",
-        "//3rdparty/jvm/com/typesafe/play:play_json",
-        "//3rdparty/jvm/io/monix",
-        "//3rdparty/jvm/io/netty:netty_all",
-        "//3rdparty/jvm/org/typelevel:cats_core",
-        "@decco//src/io/iohk/decco",
+    external = [
+        "io.monix:monix%",
+        "io.netty:netty-all",
+        "org.typelevel:cats-core%",
+        "com.chuusai:shapeless%",
     ],
-=======
-    external = ["io.monix:monix%", "io.netty:netty-all", "org.typelevel:cats-core%"]
->>>>>>> 8017af9c
+    deps = ["@decco//src/io/iohk/decco"],
 )
 
 scala_test(
     name = "tests",
-<<<<<<< HEAD
+    external = [
+        "org.scalatest:scalatest%",
+        "org.mockito:mockito-core",
+        "org.scalacheck:scalacheck%",
+        "com.chuusai:shapeless%",
+    ],
     deps = [
         "scalanet",
-        "//3rdparty/jvm/com/typesafe/play:play_json",
-        "//3rdparty/jvm/io/monix",
-        "//3rdparty/jvm/org/mockito:mockito_core",
-        "//3rdparty/jvm/org/scalacheck",
-        "//3rdparty/jvm/org/scalatest",
         "@decco//src/io/iohk/decco",
     ],
-=======
-    deps = [ "scalanet" ],
-    external = ["org.scalatest:scalatest%"]
->>>>>>> 8017af9c
 )
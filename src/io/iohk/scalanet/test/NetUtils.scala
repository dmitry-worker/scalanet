--- conflicted
+++ resolved
@@ -52,7 +52,6 @@
     }
   }
 
-<<<<<<< HEAD
   def withUDPAddressInUse(testCode: InetSocketAddress => Any): Unit = {
     val socket = new DatagramSocket()
     val address = socket.getLocalSocketAddress.asInstanceOf[InetSocketAddress]
@@ -62,12 +61,11 @@
       socket.close()
     }
   }
-=======
+
   def randomBytes(n: Int): Array[Byte] = {
     val a = new Array[Byte](n)
     Random.nextBytes(a)
     a
   }
 
->>>>>>> fb650628
 }
--- conflicted
+++ resolved
@@ -30,29 +30,8 @@
 
 load("@bazel_tools//tools/build_defs/repo:git.bzl", "git_repository")
 
-<<<<<<< HEAD
 git_repository(
     name = "decco",
-    commit = "8e3c2b4707add60136f6c0b650d2a45252839fc4",
+    commit = "bf2357a79ecfbbd09414270ff749f79e248c52c0",
     remote = "https://github.com/input-output-hk/decco.git",
-)
-
-git_repository(
-    name = "crypto",
-    branch = "develop",
-    remote = "https://github.com/input-output-hk/multicrypto.git",
-)
-=======
-#
-#git_repository(
-#    name = "codecs",
-#    remote = "https://github.com/input-output-hk/decco.git",
-#    commit = "30766c286c3cfa546cb181a98c4ab440cbd7b02f"
-#)
-#
-#git_repository(
-#    name = "crypto",
-#    remote = "https://github.com/input-output-hk/multicrypto.git",
-#    commit = "3cc44bee9b19238ea2a4fe44edbe9ea08cb539b4"
-#)
->>>>>>> 8017af9c
+)